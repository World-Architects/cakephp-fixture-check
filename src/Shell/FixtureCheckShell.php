--- conflicted
+++ resolved
@@ -124,11 +124,7 @@
 
 				$this->_compareFieldPresence($fixtureFields, $liveFields, $fixtureClass);
 				$this->_compareFields($fixtureFields, $liveFields);
-<<<<<<< HEAD
 			} catch(Exception $e) {
-=======
-			} catch (\Cake\Database\Exception $e) {
->>>>>>> c5ca8b4a
 				$this->err($e->getMessage());
 			}
 		}
@@ -197,23 +193,16 @@
 					continue;
 				}
 
-<<<<<<< HEAD
 				if ($key === 'autoIncrement') {
 					// @todo unsure how to handle this case.
 					continue;
 				}
 
-				if ($liveField[$key] !== $value) {
+				if (isset($liveField[$key]) && $liveField[$key] !== $value) {
 					$errors[] = ' * ' . sprintf(
 						'Field `%s` attribute `%s` differs from live DB! (`%s` vs `%s` live)',
 						$fieldName,
 						$key,
-=======
-				if (isset($liveField[$key]) && $liveField[$key] !== $value) {
-					$errors[] = ' * ' . sprintf(
-						'Field attribute `%s` differs from live DB! ' . $this->nl(1) . '   %s vs %s on live',
-						$fieldName . ':' . $key,
->>>>>>> c5ca8b4a
 						Debugger::exportVar($value, true),
 						Debugger::exportVar($liveField[$key], true)
 					);
@@ -307,12 +296,7 @@
 	 * @param string $message Message to display.
 	 * @return bool
 	 */
-<<<<<<< HEAD
 	protected function _doCompareFieldPresence($one, $two, $fixtureClass, $message): bool {
-=======
-	protected function _doCompareFieldPresence($one, $two, $fixtureClass, $message)
-	{
->>>>>>> c5ca8b4a
 		$diff = array_diff_key($one, $two);
 		if (!empty($diff)) {
 			$this->warn(sprintf($message, $fixtureClass));
@@ -336,12 +320,8 @@
 	 * @param string $fixtureClass Fixture class name.
 	 * @return bool
 	 */
-<<<<<<< HEAD
 	protected function _compareFieldPresence($fixtureFields, $liveFields, $fixtureClass): bool {
-=======
-	protected function _compareFieldPresence($fixtureFields, $liveFields, $fixtureClass)
-	{
->>>>>>> c5ca8b4a
+
 		$message = '%s has fields that are not in the live DB:';
 		$result = $this->_doCompareFieldPresence($fixtureFields, $liveFields, $fixtureClass, $message);
 
